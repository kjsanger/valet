
name: "Create release"
on:
  push:
    tags:
      - "*"

jobs:
  build:
    runs-on: ubuntu-18.04
    defaults:
      run:
        shell: bash -l -e -o pipefail {0}

    env:
      WSI_CONDA_CHANNEL: "https://dnap.cog.sanger.ac.uk/npg/conda/devel/generic"
      CONDA_TEST_ENVIRONMENT: "testenv"

    strategy:
      matrix:
        include:
          # iRODS 4.2.11 clients vs 4.2.11 server
          - go: "1.17"
            irods: "4.2.11"
            server_image: "wsinpg/ub-18.04-irods-4.2.11:latest"
            baton: "3.2.0"

    services:
      irods:
        image: ${{ matrix.server_image }}
        ports:
          - 1247:1247

    steps:
      - uses: actions/checkout@v2

      - name: "Set up Go ${{ matrix.go }}"
        uses: actions/setup-go@v2
        with:
          go-version: ${{ matrix.go }}

      - name: "Initialize Miniconda"
        run: |
          echo 'source $CONDA/etc/profile.d/conda.sh' >> "$HOME/.bash_profile"

      - name: "Configure Miniconda"
        run: |
          conda config --prepend pkgs_dirs "$HOME/conda/pkgs"
          conda config --prepend envs_dirs "$HOME/conda/envs"

          conda config --set auto_update_conda False
          conda config --prepend channels "$WSI_CONDA_CHANNEL"
          conda info

      - name: "Install iRODS clients"
        run: |
          conda create -y -n "$CONDA_TEST_ENVIRONMENT"
          conda install -y -n "$CONDA_TEST_ENVIRONMENT" "irods-icommands=${{ matrix.irods }}"
          conda install -y -n "$CONDA_TEST_ENVIRONMENT" "baton=${{ matrix.baton }}"

      - name: "Configure iRODS clients"
        run: |
          conda activate "$CONDA_TEST_ENVIRONMENT"

          mkdir -p "$HOME/.irods"
          cat <<'EOF' > "$HOME/.irods/irods_environment.json"
          {
              "irods_host": "localhost",
              "irods_port": 1247,
              "irods_user_name": "irods",
              "irods_zone_name": "testZone",
              "irods_home": "/testZone/home/irods",
              "irods_default_resource": "replResc",
              "irods_default_hash_scheme": "MD5"
          }
          EOF

          echo "irods" | script -q -c "iinit" /dev/null
          ienv
          ils

          baton-do --version

      - name: "Cache Go modules"
        uses: actions/cache@v2
        with:
          path: |
            "$HOME/go/pkg/mod"
            "$HOME/.cache/go-build"
          key: ${{ runner.os }}-key1-go-${{ hashFiles('**/go.sum') }}
          restore-keys: |
            ${{ runner.os }}-key1-go-

      - name: "Install test runner"
        run: |
          go install -mod=mod github.com/onsi/ginkgo/v2/ginkgo
          go get github.com/onsi/gomega/...

      - name: "Build distribution"
        run: |
          conda activate "$CONDA_TEST_ENVIRONMENT"
          make dist

      - name: "Get release version"
        run: |
          git status
          version=$(git describe --always --tags --dirty)
          echo "$version" | grep dirty && git diff
<<<<<<< HEAD
          
=======

>>>>>>> 5e41ed3d
          echo VALET_VERSION="version" >> $GITHUB_ENV

      - name: "Create release"
        uses: ncipollo/release-action@v1.10.0
        with:
          name: ${{ env.VALET_VERSION }}
          prerelease: ${{ !(github.ref == 'refs/heads/master') }}
          artifacts: "*.tar.bz2,*.tar.bz2.sha256"
          removeArtifacts: true
          artifactErrorsFailBuild: true
          generateReleaseNotes: true<|MERGE_RESOLUTION|>--- conflicted
+++ resolved
@@ -106,11 +106,7 @@
           git status
           version=$(git describe --always --tags --dirty)
           echo "$version" | grep dirty && git diff
-<<<<<<< HEAD
-          
-=======
 
->>>>>>> 5e41ed3d
           echo VALET_VERSION="version" >> $GITHUB_ENV
 
       - name: "Create release"
